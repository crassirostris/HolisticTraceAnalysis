--- conflicted
+++ resolved
@@ -197,15 +197,10 @@
                                 "rank": "Rank",
                                 "mean (us)": "Mean Duration (us)",
                             },
-<<<<<<< HEAD
-                            error_y=kernel_name_df["max (us)"] - kernel_name_df["mean (us)"],
-                            error_y_minus=kernel_name_df["mean (us)"] - kernel_name_df["min (us)"],
-=======
-                            error_y=kernel_name_df["max (ns)"]
-                            - kernel_name_df["mean (ns)"],
-                            error_y_minus=kernel_name_df["mean (ns)"]
-                            - kernel_name_df["min (ns)"],
->>>>>>> 86f0cdcf
+                            error_y=kernel_name_df["max (us)"]
+                            - kernel_name_df["mean (us)"],
+                            error_y_minus=kernel_name_df["mean (us)"]
+                            - kernel_name_df["min (us)"],
                         )
                         fig.update_layout(
                             title_text=f'Kernel type "{kernel}" - {name}',
@@ -364,45 +359,29 @@
         result: Dict[str, List[float]] = defaultdict(list)
         for rank, trace_df in t.traces.items():
             result["rank"].append(rank)
-<<<<<<< HEAD
-            idle_time, compute_time, non_compute_time, kernel_time = idle_time_per_rank(trace_df)
+            idle_time, compute_time, non_compute_time, kernel_time = idle_time_per_rank(
+                trace_df
+            )
             result["idle_time(us)"].append(idle_time)
             result["compute_time(us)"].append(compute_time)
             result["non_compute_time(us)"].append(non_compute_time)
             result["kernel_time(us)"].append(kernel_time)
 
         result_df = pd.DataFrame(result)
-        result_df["idle_time"] = result_df["idle_time(us)"] / result_df["kernel_time(us)"]
-        result_df["idle_time_pctg"] = round(100 * result_df["idle_time"], 2)
-        result_df["compute_time"] = result_df["compute_time(us)"] / result_df["kernel_time(us)"]
-        result_df["compute_time_pctg"] = round(100 * result_df["compute_time"], 2)
-        result_df["non_compute_time"] = result_df["non_compute_time(us)"] / result_df["kernel_time(us)"]
-        result_df["non_compute_time_pctg"] = round(100 * result_df["non_compute_time"], 2)
-=======
-            idle_time, compute_time, non_compute_time, kernel_time = idle_time_per_rank(
-                trace_df
-            )
-            result["idle_time(ns)"].append(idle_time)
-            result["compute_time(ns)"].append(compute_time)
-            result["non_compute_time(ns)"].append(non_compute_time)
-            result["kernel_time(ns)"].append(kernel_time)
-
-        result_df = pd.DataFrame(result)
         result_df["idle_time"] = (
-            result_df["idle_time(ns)"] / result_df["kernel_time(ns)"]
+            result_df["idle_time(us)"] / result_df["kernel_time(us)"]
         )
         result_df["idle_time_pctg"] = round(100 * result_df["idle_time"], 2)
         result_df["compute_time"] = (
-            result_df["compute_time(ns)"] / result_df["kernel_time(ns)"]
+            result_df["compute_time(us)"] / result_df["kernel_time(us)"]
         )
         result_df["compute_time_pctg"] = round(100 * result_df["compute_time"], 2)
         result_df["non_compute_time"] = (
-            result_df["non_compute_time(ns)"] / result_df["kernel_time(ns)"]
+            result_df["non_compute_time(us)"] / result_df["kernel_time(us)"]
         )
         result_df["non_compute_time_pctg"] = round(
             100 * result_df["non_compute_time"], 2
         )
->>>>>>> 86f0cdcf
 
         if visualize:  # pragma: no cover
             fig = px.bar(
@@ -583,13 +562,9 @@
                     legend_title="Idle Time Breakdown",
                 )
             else:
-<<<<<<< HEAD
-                fig.update_layout(yaxis_title="Idle time (us)", legend_title="Idle Time Breakdown")
-=======
                 fig.update_layout(
-                    yaxis_title="Idle time (ns)", legend_title="Idle Time Breakdown"
-                )
->>>>>>> 86f0cdcf
+                    yaxis_title="Idle time (us)", legend_title="Idle Time Breakdown"
+                )
             fig.show()
 
         result_df["rank"] = rank
